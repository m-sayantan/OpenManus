--- conflicted
+++ resolved
@@ -1,62 +1,3 @@
-<<<<<<< HEAD
-# OpenManus Focused Documentation
-
-This project implements a hierarchical documentation structure for AI agent processes, tracking steps, thoughts, and actions in a structured way.
-
-## Core Components
-
-### FocusedDocumentationTool
-
-The `FocusedDocumentationTool` implements a hierarchical documentation approach for AI agent processes:
-
-- **Projects**: Each task the agent works on gets its own project
-- **Steps**: Projects are broken down into discrete steps
-- **Thoughts**: Each step contains the agent's thoughts
-- **Actions**: Thoughts lead to actions that the agent performs
-- **Resources**: Content, code, links and other artifacts collected during execution
-
-This structure creates a clear, navigable trail of the agent's thinking and actions.
-
-## Key Files
-
-- `app/tool/focused_documentation_tool.py`: The main implementation of the documentation tool
-- `app/agent/manus.py`: An agent that uses the focused documentation tool
-- `run_flow.py`: A script to run the agent with focused documentation
-
-## Testing
-
-Two test files are provided to verify the documentation structure:
-
-- `focused_documentation_test.py`: Tests the documentation structure with synthetic data
-- `real_world_documentation_test.py`: Tests the documentation structure with a real-world agent interaction
-
-## Generated Documentation Structure
-
-```
-docs/
-└── project_{timestamp}/
-    ├── project.json           # Project metadata
-    └── steps/
-        └── step_{n}/          # Step directories
-            ├── index.md       # Step overview
-            └── thought_{n}/   # Thought directories
-                ├── thought.md # Thought content
-                └── actions/   # Action directory
-                    ├── action_{n}.md  # Action files
-                    └── resources/     # Resources directory
-                        └── {filename} # Resource files
-```
-
-## Running
-
-To use the focused documentation tool:
-
-```
-python run_flow.py
-```
-
-This will prompt you for a task and generate documentation in the `docs/` directory.
-=======
 <p align="center">
   <img src="assets/logo.jpg" width="200"/>
 </p>
@@ -141,6 +82,7 @@
 ```
 
 ### Browser Automation Tool (Optional)
+
 ```bash
 playwright install
 ```
@@ -184,6 +126,7 @@
 Then input your idea via terminal!
 
 For MCP tool version, you can run:
+
 ```bash
 python run_mcp.py
 ```
@@ -198,11 +141,12 @@
 
 We welcome any friendly suggestions and helpful contributions! Just create issues or submit pull requests.
 
-Or contact @mannaandpoem via 📧email: mannaandpoem@gmail.com
+Or contact @mannaandpoem via 📧email: <mannaandpoem@gmail.com>
 
 **Note**: Before submitting a pull request, please use the pre-commit tool to check your changes. Run `pre-commit run --all-files` to execute the checks.
 
 ## Community Group
+
 Join our networking group on Feishu and share your experience with other developers!
 
 <div align="center" style="display: flex; gap: 20px;">
@@ -223,6 +167,7 @@
 OpenManus is built by contributors from MetaGPT. Huge thanks to this agent community!
 
 ## Cite
+
 ```bibtex
 @misc{openmanus2025,
   author = {Xinbin Liang and Jinyu Xiang and Zhaoyang Yu and Jiayi Zhang and Sirui Hong},
@@ -232,5 +177,4 @@
   journal = {GitHub repository},
   howpublished = {\url{https://github.com/mannaandpoem/OpenManus}},
 }
-```
->>>>>>> c7a3f465
+```