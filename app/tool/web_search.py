import asyncio
from typing import List
import urllib.parse
from urllib.parse import urlparse

from tenacity import retry, stop_after_attempt, wait_exponential

from app.config import config
<<<<<<< HEAD
from app.tool.base import BaseTool, ToolResult
=======
from app.logger import logger
from app.tool.base import BaseTool
>>>>>>> c7a3f465
from app.tool.search import (
    BaiduSearchEngine,
    BingSearchEngine,
    DuckDuckGoSearchEngine,
    GoogleSearchEngine,
    WebSearchEngine,
)


class WebSearch(BaseTool):
    name: str = "web_search"
    description: str = """Perform a web search and return a list of relevant links.
    This function attempts to use the primary search engine API to get up-to-date results.
    If an error occurs, it falls back to an alternative search engine."""
    parameters: dict = {
        "type": "object",
        "properties": {
            "query": {
                "type": "string",
                "description": "(required) The search query to submit to the search engine.",
            },
            "num_results": {
                "type": "integer",
                "description": "(optional) The number of search results to return. Default is 10.",
                "default": 10,
            },
        },
        "required": ["query"],
    }
    _search_engine: dict[str, WebSearchEngine] = {
        "google": GoogleSearchEngine(),
        "baidu": BaiduSearchEngine(),
        "duckduckgo": DuckDuckGoSearchEngine(),
        "bing": BingSearchEngine(),
    }

    async def execute(self, query: str, num_results: int = 10) -> ToolResult:
        """
<<<<<<< HEAD
        Execute a Web search and return results with structured data.
=======
        Execute a Web search and return a list of URLs.
        Tries engines in order based on configuration, falling back if an engine fails with errors.
        If all engines fail, it will wait and retry up to the configured number of times.
>>>>>>> c7a3f465

        Args:
            query (str): The search query to submit to the search engine.
            num_results (int, optional): The number of search results to return. Default is 10.

        Returns:
            ToolResult: A ToolResult object containing structured search results.
        """
        # Get retry settings from config
        retry_delay = 60  # Default to 60 seconds
        max_retries = 3  # Default to 3 retries

        if config.search_config:
            retry_delay = getattr(config.search_config, "retry_delay", 60)
            max_retries = getattr(config.search_config, "max_retries", 3)

        # Try searching with retries when all engines fail
        for retry_count in range(
            max_retries + 1
        ):  # +1 because first try is not a retry
            links = await self._try_all_engines(query, num_results)
            if links:
                return links

            if retry_count < max_retries:
                # All engines failed, wait and retry
                logger.warning(
                    f"All search engines failed. Waiting {retry_delay} seconds before retry {retry_count + 1}/{max_retries}..."
                )
                await asyncio.sleep(retry_delay)
            else:
                logger.error(
                    f"All search engines failed after {max_retries} retries. Giving up."
                )

        return []

    async def _try_all_engines(self, query: str, num_results: int) -> List[str]:
        """
        Try all search engines in the configured order.

        Args:
            query (str): The search query to submit to the search engine.
            num_results (int): The number of search results to return.

        Returns:
            List[str]: A list of URLs matching the search query, or empty list if all engines fail.
        """
        engine_order = self._get_engine_order()
<<<<<<< HEAD
=======
        failed_engines = []
>>>>>>> c7a3f465

        for engine_name in engine_order:
            engine = self._search_engine[engine_name]
            try:
                logger.info(f"🔎 Attempting search with {engine_name.capitalize()}...")
                links = await self._perform_search_with_engine(
                    engine, query, num_results
                )
                if links:
<<<<<<< HEAD
                    # Convert links to structured data
                    structured_results = []
                    for i, link in enumerate(links):
                        # Extract domain from URL
                        try:
                            parsed_url = urlparse(link)
                            domain = parsed_url.netloc

                            # Create result entry with structured data
                            result = {
                                "title": f"Result {i+1}",  # Default title if not available
                                "url": link,
                                "domain": domain,
                                "snippet": f"Found at {domain}",
                                "favicon": f"https://www.google.com/s2/favicons?domain={domain}"
                            }
                            structured_results.append(result)
                        except Exception as e:
                            # If parsing fails, add minimal info
                            structured_results.append({
                                "title": f"Result {i+1}",
                                "url": link,
                                "domain": "unknown",
                                "snippet": "No description available",
                                "favicon": ""
                            })

                    # Format the links for the text output
                    result_text = "\n".join([f"{i+1}. {link}" for i, link in enumerate(links)])

                    return ToolResult(
                        output=f"Search results for '{query}':\n{result_text}",
                        structured_data={
                            "query": query,
                            "engine": engine_name,
                            "results": structured_results,
                            "display_type": "search_results"
                        }
                    )
            except Exception as e:
                print(f"Search engine '{engine_name}' failed with error: {e}")

        # Return empty result if all engines fail
        return ToolResult(
            output=f"No search results found for '{query}'.",
            structured_data={
                "query": query,
                "results": [],
                "display_type": "search_results"
            }
        )
=======
                    if failed_engines:
                        logger.info(
                            f"Search successful with {engine_name.capitalize()} after trying: {', '.join(failed_engines)}"
                        )
                    return links
            except Exception as e:
                failed_engines.append(engine_name.capitalize())
                is_rate_limit = "429" in str(e) or "Too Many Requests" in str(e)

                if is_rate_limit:
                    logger.warning(
                        f"⚠️ {engine_name.capitalize()} search engine rate limit exceeded, trying next engine..."
                    )
                else:
                    logger.warning(
                        f"⚠️ {engine_name.capitalize()} search failed with error: {e}"
                    )

        if failed_engines:
            logger.error(f"All search engines failed: {', '.join(failed_engines)}")
        return []
>>>>>>> c7a3f465

    def _get_engine_order(self) -> List[str]:
        """
        Determines the order in which to try search engines.
        Preferred engine is first (based on configuration), followed by fallback engines,
        and then the remaining engines.

        Returns:
            List[str]: Ordered list of search engine names.
        """
        preferred = "google"
        fallbacks = []

        if config.search_config:
            if config.search_config.engine:
                preferred = config.search_config.engine.lower()
            if config.search_config.fallback_engines:
                fallbacks = [
                    engine.lower() for engine in config.search_config.fallback_engines
                ]

        engine_order = []
        # Add preferred engine first
        if preferred in self._search_engine:
            engine_order.append(preferred)

        # Add configured fallback engines in order
        for fallback in fallbacks:
            if fallback in self._search_engine and fallback not in engine_order:
                engine_order.append(fallback)

        return engine_order

    @retry(
        stop=stop_after_attempt(3),
        wait=wait_exponential(multiplier=1, min=1, max=10),
    )
    async def _perform_search_with_engine(
        self,
        engine: WebSearchEngine,
        query: str,
        num_results: int,
    ) -> List[str]:
        loop = asyncio.get_event_loop()
        return await loop.run_in_executor(
            None, lambda: list(engine.perform_search(query, num_results=num_results))
        )<|MERGE_RESOLUTION|>--- conflicted
+++ resolved
@@ -6,12 +6,9 @@
 from tenacity import retry, stop_after_attempt, wait_exponential
 
 from app.config import config
-<<<<<<< HEAD
 from app.tool.base import BaseTool, ToolResult
-=======
 from app.logger import logger
 from app.tool.base import BaseTool
->>>>>>> c7a3f465
 from app.tool.search import (
     BaiduSearchEngine,
     BingSearchEngine,
@@ -50,13 +47,9 @@
 
     async def execute(self, query: str, num_results: int = 10) -> ToolResult:
         """
-<<<<<<< HEAD
-        Execute a Web search and return results with structured data.
-=======
         Execute a Web search and return a list of URLs.
         Tries engines in order based on configuration, falling back if an engine fails with errors.
         If all engines fail, it will wait and retry up to the configured number of times.
->>>>>>> c7a3f465
 
         Args:
             query (str): The search query to submit to the search engine.
@@ -106,10 +99,7 @@
             List[str]: A list of URLs matching the search query, or empty list if all engines fail.
         """
         engine_order = self._get_engine_order()
-<<<<<<< HEAD
-=======
         failed_engines = []
->>>>>>> c7a3f465
 
         for engine_name in engine_order:
             engine = self._search_engine[engine_name]
@@ -119,7 +109,6 @@
                     engine, query, num_results
                 )
                 if links:
-<<<<<<< HEAD
                     # Convert links to structured data
                     structured_results = []
                     for i, link in enumerate(links):
@@ -171,29 +160,6 @@
                 "display_type": "search_results"
             }
         )
-=======
-                    if failed_engines:
-                        logger.info(
-                            f"Search successful with {engine_name.capitalize()} after trying: {', '.join(failed_engines)}"
-                        )
-                    return links
-            except Exception as e:
-                failed_engines.append(engine_name.capitalize())
-                is_rate_limit = "429" in str(e) or "Too Many Requests" in str(e)
-
-                if is_rate_limit:
-                    logger.warning(
-                        f"⚠️ {engine_name.capitalize()} search engine rate limit exceeded, trying next engine..."
-                    )
-                else:
-                    logger.warning(
-                        f"⚠️ {engine_name.capitalize()} search failed with error: {e}"
-                    )
-
-        if failed_engines:
-            logger.error(f"All search engines failed: {', '.join(failed_engines)}")
-        return []
->>>>>>> c7a3f465
 
     def _get_engine_order(self) -> List[str]:
         """
